﻿<?xml version="1.0" encoding="utf-8"?>
<Project ToolsVersion="4.0" DefaultTargets="Build" xmlns="http://schemas.microsoft.com/developer/msbuild/2003">
  <PropertyGroup>
    <Configuration Condition=" '$(Configuration)' == '' ">Debug</Configuration>
    <Platform Condition=" '$(Platform)' == '' ">AnyCPU</Platform>
    <ProductVersion>9.0.30729</ProductVersion>
    <SchemaVersion>2.0</SchemaVersion>
    <ProjectGuid>{98944472-E50A-4771-969D-4C0349D085A4}</ProjectGuid>
    <OutputType>Library</OutputType>
    <AppDesignerFolder>Properties</AppDesignerFolder>
    <RootNamespace>Test.FAKECore</RootNamespace>
    <AssemblyName>Test.FAKECore</AssemblyName>
    <TargetFrameworkVersion>v4.0</TargetFrameworkVersion>
    <FileAlignment>512</FileAlignment>
    <TargetFSharpCoreVersion>4.3.0.0</TargetFSharpCoreVersion>
    <FileUpgradeFlags>
    </FileUpgradeFlags>
    <OldToolsVersion>3.5</OldToolsVersion>
    <UpgradeBackupLocation />
    <PublishUrl>publish\</PublishUrl>
    <Install>true</Install>
    <InstallFrom>Disk</InstallFrom>
    <UpdateEnabled>false</UpdateEnabled>
    <UpdateMode>Foreground</UpdateMode>
    <UpdateInterval>7</UpdateInterval>
    <UpdateIntervalUnits>Days</UpdateIntervalUnits>
    <UpdatePeriodically>false</UpdatePeriodically>
    <UpdateRequired>false</UpdateRequired>
    <MapFileExtensions>true</MapFileExtensions>
    <ApplicationRevision>0</ApplicationRevision>
    <ApplicationVersion>1.0.0.%2a</ApplicationVersion>
    <IsWebBootstrapper>false</IsWebBootstrapper>
    <UseApplicationTrust>false</UseApplicationTrust>
    <BootstrapperEnabled>true</BootstrapperEnabled>
    <TargetFrameworkProfile />
  </PropertyGroup>
  <PropertyGroup Condition=" '$(Configuration)|$(Platform)' == 'Debug|AnyCPU' ">
    <DebugSymbols>true</DebugSymbols>
    <DebugType>full</DebugType>
    <Optimize>false</Optimize>
    <OutputPath>bin\Debug\test\</OutputPath>
    <DefineConstants>DEBUG;TRACE</DefineConstants>
    <ErrorReport>prompt</ErrorReport>
    <WarningLevel>4</WarningLevel>
    <CodeAnalysisRuleSet>AllRules.ruleset</CodeAnalysisRuleSet>
    <NoWarn>169,414</NoWarn>
  </PropertyGroup>
  <PropertyGroup Condition=" '$(Configuration)|$(Platform)' == 'Release|AnyCPU' ">
    <DebugType>pdbonly</DebugType>
    <Optimize>true</Optimize>
    <OutputPath>..\..\..\test\</OutputPath>
    <DefineConstants>TRACE</DefineConstants>
    <ErrorReport>prompt</ErrorReport>
    <WarningLevel>4</WarningLevel>
    <CodeAnalysisRuleSet>AllRules.ruleset</CodeAnalysisRuleSet>
    <NoWarn>414</NoWarn>
  </PropertyGroup>
  <ItemGroup>
    <Reference Include="FSharp.Core, Version=4.3.1.0, Culture=neutral, PublicKeyToken=b03f5f7f11d50a3a">
      <Private>True</Private>
      <HintPath>..\..\..\lib\fsi\FSharp.Core.dll</HintPath>
    </Reference>
    <Reference Include="Machine.Specifications, Version=0.6.2.0, Culture=neutral, processorArchitecture=MSIL">
      <SpecificVersion>False</SpecificVersion>
      <HintPath>..\..\..\packages\Machine.Specifications.0.6.2\lib\net40\Machine.Specifications.dll</HintPath>
    </Reference>
    <Reference Include="Machine.Specifications.Clr4">
      <HintPath>..\..\..\packages\Machine.Specifications.0.6.2\lib\net40\Machine.Specifications.Clr4.dll</HintPath>
    </Reference>
    <Reference Include="Machine.Specifications.Should">
      <HintPath>..\..\..\packages\Machine.Specifications.0.6.2\lib\net40\Machine.Specifications.Should.dll</HintPath>
    </Reference>
    <Reference Include="Microsoft.Web.XmlTransform, Version=1.2.0.0, Culture=neutral, PublicKeyToken=b03f5f7f11d50a3a, processorArchitecture=MSIL">
      <SpecificVersion>False</SpecificVersion>
      <HintPath>..\..\..\packages\Microsoft.Web.Xdt.1.0.0\lib\net40\Microsoft.Web.XmlTransform.dll</HintPath>
    </Reference>
    <Reference Include="NuGet.Core, Version=2.7.41101.299, Culture=neutral, PublicKeyToken=31bf3856ad364e35, processorArchitecture=MSIL">
      <SpecificVersion>False</SpecificVersion>
      <HintPath>..\..\..\packages\NuGet.Core.2.7.2\lib\net40-Client\NuGet.Core.dll</HintPath>
    </Reference>
    <Reference Include="System" />
    <Reference Include="System.Core">
      <RequiredTargetFramework>3.5</RequiredTargetFramework>
    </Reference>
    <Reference Include="System.Xml.Linq">
      <RequiredTargetFramework>3.5</RequiredTargetFramework>
    </Reference>
    <Reference Include="System.Data" />
    <Reference Include="System.Xml" />
  </ItemGroup>
  <ItemGroup>
    <Compile Include="FixProjectFileSpecs.cs" />
    <Compile Include="CompareProjectFilesSpecs.cs" />
    <Compile Include="Globbing\SampeWithParens\SampleWithParensSpecs.cs" />
    <Compile Include="Globbing\TestSample7\CountersRegressionSpecs.cs" />
    <Compile Include="Globbing\TestSample6\CurlRegressionSpecs.cs" />
    <Compile Include="Globbing\TestSample5\AbsoluteGlobbingSpecs.cs" />
    <Compile Include="Globbing\TestSample1\FileSetSample1Specs.cs" />
    <Compile Include="Globbing\TestSample4\GlobbingSample4Specs.cs" />
    <Compile Include="Globbing\TestSample3\GlobbingSample3Specs.cs" />
    <Compile Include="Globbing\TestSample5\AbsoluteDirGlobbingSpecs.cs" />
    <Compile Include="NAVFiles\NAVSplitObjectSpecs.cs" />
    <Compile Include="NAVFiles\NavTestResultSpecs.cs" />
    <Compile Include="PackageMgt\PackagesConfigSpecs.cs" />
    <Compile Include="RegistryHelperSpecs.cs" />
    <Compile Include="SemVerHelperSpecs.cs" />
    <Compile Include="ProjectSystemSpecs.cs" />
    <Compile Include="TeamCitySpecs.cs" />
    <Compile Include="BasicStringHelperSpecs.cs" />
    <Compile Include="FileHandling\SubfolderSpecs.cs" />
    <Compile Include="FSharp.Testing.cs" />
    <Compile Include="FileHandling\BaseFunctions.cs" />
    <Compile Include="FileHandling\FileComparisonSpecs.cs" />
    <Compile Include="Extensions.cs" />
    <Compile Include="Globbing\TestSample1\GlobbingSample1Specs.cs" />
    <Compile Include="Globbing\TestSample2\GlobbingSample2Specs.cs" />
    <Compile Include="ILMerge\ILMergeSpecs.cs" />
    <Compile Include="MSBuild\LoggerSpecs.cs" />
    <Compile Include="NAVFiles\NAVDateSpecs.cs" />
    <Compile Include="NAVFiles\NAVModifySpecs.cs" />
    <Compile Include="NAVFiles\NAVVersionTagsSpecs.cs" />
    <Compile Include="PackageMgt\FeedSpecs.cs" />
    <Compile Include="PackageMgt\NugetData.cs" />
    <Compile Include="PackageMgt\NuSpecFileSpecs.cs" />
    <Compile Include="ReleaseNotesSpecs.cs" />
    <Compile Include="RestorePackageHelperSpecs.cs" />
    <Compile Include="SideBySideSpecification\ReferencesScanningSpecs.cs" />
    <Compile Include="SideBySideSpecification\SpecsRemovementSpecs.cs" />
    <Compile Include="StringHelperSpecs.cs" />
    <Compile Include="MessageFiles\MessageFileSpecs.cs" />
    <Compile Include="ConfigFiles\ConfigSpecs.cs" />
    <Compile Include="AssemblyInfoSpecs.cs" />
    <Compile Include="XmlSpecs.cs" />
    <Compile Include="TestData.cs" />
    <Compile Include="FileHandling\CleanDirectorySpecs.cs" />
    <Compile Include="Properties\AssemblyInfo.cs" />
    <Compile Include="FileHandling\GlobbingSpecs.cs" />
    <Compile Include="XUnitHelperSpecs.cs" />
  </ItemGroup>
  <ItemGroup>
    <BootstrapperPackage Include="Microsoft.Net.Client.3.5">
      <Visible>False</Visible>
      <ProductName>.NET Framework 3.5 SP1 Client Profile</ProductName>
      <Install>false</Install>
    </BootstrapperPackage>
    <BootstrapperPackage Include="Microsoft.Net.Framework.3.5.SP1">
      <Visible>False</Visible>
      <ProductName>.NET Framework 3.5 SP1</ProductName>
      <Install>true</Install>
    </BootstrapperPackage>
    <BootstrapperPackage Include="Microsoft.Windows.Installer.3.1">
      <Visible>False</Visible>
      <ProductName>Windows Installer 3.1</ProductName>
      <Install>true</Install>
    </BootstrapperPackage>
  </ItemGroup>
  <ItemGroup>
    <Content Include="ConfigFiles\ConfigTransforms.xslt">
      <CopyToOutputDirectory>Always</CopyToOutputDirectory>
    </Content>
    <Content Include="ConfigFiles\DynamicsNAVConfig.txt">
      <CopyToOutputDirectory>Always</CopyToOutputDirectory>
    </Content>
    <Content Include="MessageFiles\FinishedAll.txt">
      <CopyToOutputDirectory>Always</CopyToOutputDirectory>
    </Content>
    <Content Include="MessageFiles\SkippedTestSuite.txt">
      <CopyToOutputDirectory>Always</CopyToOutputDirectory>
    </Content>
    <Content Include="MessageFiles\TestSuiteNotFound2.txt">
      <CopyToOutputDirectory>Always</CopyToOutputDirectory>
    </Content>
    <Content Include="MessageFiles\TestSuiteNotFound1.txt">
      <CopyToOutputDirectory>Always</CopyToOutputDirectory>
    </Content>
    <Content Include="MessageFiles\Message7.txt">
      <CopyToOutputDirectory>Always</CopyToOutputDirectory>
    </Content>
    <Content Include="MessageFiles\Message6.txt">
      <CopyToOutputDirectory>Always</CopyToOutputDirectory>
    </Content>
    <Content Include="MessageFiles\Message5.txt">
      <CopyToOutputDirectory>Always</CopyToOutputDirectory>
    </Content>
    <Content Include="MessageFiles\Message4.txt">
      <CopyToOutputDirectory>Always</CopyToOutputDirectory>
    </Content>
    <Content Include="MessageFiles\Message3.txt">
      <CopyToOutputDirectory>Always</CopyToOutputDirectory>
    </Content>
    <Content Include="MessageFiles\Message2.txt">
      <CopyToOutputDirectory>Always</CopyToOutputDirectory>
    </Content>
    <Content Include="NAVFiles\Codeunit_419.txt">
      <CopyToOutputDirectory>Always</CopyToOutputDirectory>
    </Content>
    <Content Include="NAVFiles\PRETaggedReport_1095.txt">
      <CopyToOutputDirectory>Always</CopyToOutputDirectory>
    </Content>
    <Content Include="NAVFiles\Table_3.txt">
      <CopyToOutputDirectory>Always</CopyToOutputDirectory>
    </Content>
    <Content Include="NAVFiles\Table_3_and_4.txt">
      <CopyToOutputDirectory>Always</CopyToOutputDirectory>
    </Content>
    <Content Include="NAVFiles\TestResultsXMLPort130021.xml">
      <CopyToOutputDirectory>Always</CopyToOutputDirectory>
    </Content>
    <Content Include="NAVFiles\Table_4.txt">
      <CopyToOutputDirectory>Always</CopyToOutputDirectory>
    </Content>
    <Content Include="SideBySideSpecification\Project1.txt">
      <CopyToOutputDirectory>Always</CopyToOutputDirectory>
    </Content>
    <Content Include="SideBySideSpecification\Project1_WithoutNUnit.txt">
      <CopyToOutputDirectory>Always</CopyToOutputDirectory>
      <DependentUpon>Project1.txt</DependentUpon>
    </Content>
    <Content Include="SideBySideSpecification\Project1_WithoutTests.txt">
      <DependentUpon>Project1.txt</DependentUpon>
      <CopyToOutputDirectory>Always</CopyToOutputDirectory>
    </Content>
    <Content Include="SideBySideSpecification\Project_WithProjectReference.txt">
      <CopyToOutputDirectory>Always</CopyToOutputDirectory>
    </Content>
    <Content Include="SideBySideSpecification\Project2.txt">
      <CopyToOutputDirectory>Always</CopyToOutputDirectory>
    </Content>
    <Content Include="SideBySideSpecification\Project2_WithoutTests.txt">
      <DependentUpon>Project2.txt</DependentUpon>
      <CopyToOutputDirectory>Always</CopyToOutputDirectory>
    </Content>
    <Content Include="SideBySideSpecification\Project_WithRecursiveProjectReference.txt">
      <CopyToOutputDirectory>Always</CopyToOutputDirectory>
    </Content>
    <Content Include="ConfigFiles\SmallConfig.txt">
      <CopyToOutputDirectory>Always</CopyToOutputDirectory>
    </Content>
    <Content Include="TestData\AllObjects.txt">
      <CopyToOutputDirectory>Always</CopyToOutputDirectory>
    </Content>
    <Content Include="TestData\AllObjects_2.txt">
      <CopyToOutputDirectory>Always</CopyToOutputDirectory>
    </Content>
    <Content Include="MessageFiles\Message1.txt">
      <CopyToOutputDirectory>Always</CopyToOutputDirectory>
    </Content>
  </ItemGroup>
  <ItemGroup>
    <None Include="..\..\..\fake.nuspec">
      <Link>TestData\fake.nuspec</Link>
      <CopyToOutputDirectory>Always</CopyToOutputDirectory>
      <SubType>Designer</SubType>
    </None>
    <Content Include="Globbing\TestSample4\Sample4.zip">
      <CopyToOutputDirectory>Always</CopyToOutputDirectory>
    </Content>
    <Content Include="Globbing\TestSample5\Sample5.zip">
      <CopyToOutputDirectory>Always</CopyToOutputDirectory>
    </Content>
    <Content Include="Globbing\SampeWithParens\SampleWithParens.zip">
      <CopyToOutputDirectory>Always</CopyToOutputDirectory>
    </Content>
    <None Include="Globbing\TestSample3\Sample3.zip">
      <CopyToOutputDirectory>Always</CopyToOutputDirectory>
    </None>
    <None Include="Globbing\TestSample1\SampleApp.zip">
      <CopyToOutputDirectory>Always</CopyToOutputDirectory>
    </None>
    <None Include="Globbing\TestSample2\TFSSample.zip">
      <CopyToOutputDirectory>Always</CopyToOutputDirectory>
    </None>
    <Content Include="NAVFiles\Codeunit_1.txt">
      <CopyToOutputDirectory>Always</CopyToOutputDirectory>
    </Content>
    <Content Include="NAVFiles\Codeunit_1_with_trimmed_MSUWW.txt">
      <CopyToOutputDirectory>Always</CopyToOutputDirectory>
    </Content>
    <Content Include="NAVFiles\Form_with_VersionTag_in_DocuTrigger.txt">
      <CopyToOutputDirectory>Always</CopyToOutputDirectory>
    </Content>
    <Content Include="NAVFiles\Form_with_VersionTag_in_DocuTrigger_After.txt">
      <CopyToOutputDirectory>Always</CopyToOutputDirectory>
    </Content>
    <Content Include="NAVFiles\Report_1095.txt">
      <CopyToOutputDirectory>Always</CopyToOutputDirectory>
    </Content>
    <Content Include="NAVFiles\Report_1095_with_trimmed_UEN.txt">
      <CopyToOutputDirectory>Always</CopyToOutputDirectory>
    </Content>
    <Content Include="NAVFiles\Report_1095_with_weird_version.txt">
      <CopyToOutputDirectory>Always</CopyToOutputDirectory>
    </Content>
    <Content Include="NAVFiles\Codeunit_1_with_Date_changed.txt">
      <CopyToOutputDirectory>Always</CopyToOutputDirectory>
    </Content>
    <Content Include="NAVFiles\Codeunit_1_Modified.txt">
      <CopyToOutputDirectory>Always</CopyToOutputDirectory>
    </Content>
    <Content Include="Globbing\TestSample6\Sample6.zip">
      <CopyToOutputDirectory>Always</CopyToOutputDirectory>
    </Content>
    <Content Include="Globbing\TestSample7\Sample7.zip">
      <CopyToOutputDirectory>Always</CopyToOutputDirectory>
    </Content>
    <None Include="packages.config">
      <SubType>Designer</SubType>
    </None>
    <Content Include="ReleaseNotes\Machine.md">
      <CopyToOutputDirectory>Always</CopyToOutputDirectory>
    </Content>
    <Content Include="ReleaseNotes\Octokit.md">
      <CopyToOutputDirectory>Always</CopyToOutputDirectory>
    </Content>
    <Content Include="ReleaseNotes\SemVer.md">
      <CopyToOutputDirectory>Always</CopyToOutputDirectory>
    </Content>
    <Content Include="ProjectTestFiles\FakeLib5.fsproj">
      <CopyToOutputDirectory>Always</CopyToOutputDirectory>
    </Content>
    <Content Include="ProjectTestFiles\FakeLib6.fsproj">
      <CopyToOutputDirectory>Always</CopyToOutputDirectory>
    </Content>
    <None Include="ProjectTestFiles\FakeLib.fsproj">
      <CopyToOutputDirectory>Always</CopyToOutputDirectory>
    </None>
    <Content Include="ProjectTestFiles\FakeLib2.csproj">
      <CopyToOutputDirectory>Always</CopyToOutputDirectory>
    </Content>
    <Content Include="ProjectTestFiles\FakeLib4.fsproj">
      <CopyToOutputDirectory>Always</CopyToOutputDirectory>
    </Content>
    <None Include="ProjectTestFiles\FakeLib2.fsproj">
      <CopyToOutputDirectory>Always</CopyToOutputDirectory>
    </None>
    <Content Include="ProjectTestFiles\FakeLib3.csproj">
      <CopyToOutputDirectory>Always</CopyToOutputDirectory>
    </Content>
    <None Include="ProjectTestFiles\FakeLib3.fsproj">
      <CopyToOutputDirectory>Always</CopyToOutputDirectory>
    </None>
<<<<<<< HEAD
    <None Include="TestData\fake_no_schema.nuspec">
      <SubType>Designer</SubType>
      <CopyToOutputDirectory>Always</CopyToOutputDirectory>
=======
    <None Include="TestData\fake.packages.config">
      <CopyToOutputDirectory>PreserveNewest</CopyToOutputDirectory>
>>>>>>> e02fe29b
    </None>
    <None Include="TestData\fake_schema_2011_08.nuspec">
      <CopyToOutputDirectory>Always</CopyToOutputDirectory>
      <SubType>Designer</SubType>
    </None>
    <None Include="TestData\Form_5227779.nav">
      <CopyToOutputDirectory>Always</CopyToOutputDirectory>
    </None>
  </ItemGroup>
  <ItemGroup>
    <ProjectReference Include="..\..\app\FakeLib\FakeLib.fsproj">
      <Project>{13D56521-772A-41DB-9772-1DA1A4AA8E3A}</Project>
      <Name>FakeLib</Name>
    </ProjectReference>
  </ItemGroup>
  <ItemGroup />
  <Import Project="$(MSBuildToolsPath)\Microsoft.CSharp.targets" />
  <!-- To modify your build process, add your task inside one of the targets below and uncomment it.
       Other similar extension points exist, see Microsoft.Common.targets.
  <Target Name="BeforeBuild">
  </Target>
  <Target Name="AfterBuild">
  </Target>
  -->
</Project><|MERGE_RESOLUTION|>--- conflicted
+++ resolved
@@ -339,14 +339,11 @@
     <None Include="ProjectTestFiles\FakeLib3.fsproj">
       <CopyToOutputDirectory>Always</CopyToOutputDirectory>
     </None>
-<<<<<<< HEAD
     <None Include="TestData\fake_no_schema.nuspec">
       <SubType>Designer</SubType>
       <CopyToOutputDirectory>Always</CopyToOutputDirectory>
-=======
     <None Include="TestData\fake.packages.config">
       <CopyToOutputDirectory>PreserveNewest</CopyToOutputDirectory>
->>>>>>> e02fe29b
     </None>
     <None Include="TestData\fake_schema_2011_08.nuspec">
       <CopyToOutputDirectory>Always</CopyToOutputDirectory>
