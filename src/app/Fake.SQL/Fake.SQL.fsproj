--- conflicted
+++ resolved
@@ -19,11 +19,8 @@
     <DebugSymbols>true</DebugSymbols>
     <DebugType>full</DebugType>
     <Optimize>false</Optimize>
-<<<<<<< HEAD
     <OutputPath>..\..\..\tools\Fake\</OutputPath>
-=======
     <OutputPath>..\..\..\build\</OutputPath>
->>>>>>> 027a2497
     <DefineConstants>DEBUG;TRACE</DefineConstants>
     <ErrorReport>prompt</ErrorReport>
     <WarningLevel>3</WarningLevel>
